--- conflicted
+++ resolved
@@ -32,33 +32,6 @@
 )
 
 type Options struct {
-<<<<<<< HEAD
-	BaseResolvers       []string
-	MaxRetries          int
-	HostsFile           bool
-	ResolversFile       bool
-	EnableFallback      bool
-	Allow               []string
-	Deny                []string
-	AllowSchemeList     []string
-	DenySchemeList      []string
-	AllowPortList       []int
-	DenyPortList        []int
-	CacheType           CacheType
-	CacheMemoryMaxItems int // used by Memory cache type
-	DiskDbType          DiskDBType
-	WithDialerHistory   bool
-	WithCleanup         bool
-	WithTLSData         bool
-	DialerTimeout       time.Duration
-	DialerKeepAlive     time.Duration
-	Dialer              *net.Dialer
-	ProxyDialer         *proxy.Dialer
-	WithZTLS            bool
-	SNIName             string
-	OnDialCallback      func(hostname, IP string)
-	DisableZtlsFallback bool
-=======
 	BaseResolvers            []string
 	MaxRetries               int
 	HostsFile                bool
@@ -66,6 +39,10 @@
 	EnableFallback           bool
 	Allow                    []string
 	Deny                     []string
+	AllowSchemeList          []string
+	DenySchemeList           []string
+	AllowPortList            []int
+	DenyPortList             []int
 	CacheType                CacheType
 	CacheMemoryMaxItems      int // used by Memory cache type
 	DiskDbType               DiskDBType
@@ -81,7 +58,6 @@
 	OnDialCallback           func(hostname, IP string)
 	DisableZtlsFallback      bool
 	WithNetworkPolicyOptions *networkpolicy.Options
->>>>>>> 092a4cff
 }
 
 // DefaultOptions of the cache
