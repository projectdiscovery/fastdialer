--- conflicted
+++ resolved
@@ -32,31 +32,6 @@
 )
 
 type Options struct {
-<<<<<<< HEAD
-	BaseResolvers       []string
-	MaxRetries          int
-	HostsFile           bool
-	ResolversFile       bool
-	EnableFallback      bool
-	Allow               []string
-	Deny                []string
-	CacheType           CacheType
-	CacheMemoryMaxItems int // used by Memory cache type
-	DiskDbType          DiskDBType
-	WithDialerHistory   bool
-	WithCleanup         bool
-	WithTLSData         bool
-	DialerTimeout       time.Duration
-	DialerKeepAlive     time.Duration
-	Dialer              *net.Dialer
-	ProxyDialer         *proxy.Dialer
-	WithZTLS            bool
-	SNIName             string
-	OnBeforeDial        func(hostname, IP, port string)
-	OnInvalidTarget     func(hostname, IP, port string)
-	OnDialCallback      func(hostname, IP, port string)
-	DisableZtlsFallback bool
-=======
 	BaseResolvers            []string
 	MaxRetries               int
 	HostsFile                bool
@@ -80,10 +55,11 @@
 	ProxyDialer              *proxy.Dialer
 	WithZTLS                 bool
 	SNIName                  string
+	OnBeforeDial             func(hostname, IP, port string)
+	OnInvalidTarget          func(hostname, IP, port string)
 	OnDialCallback           func(hostname, IP string)
 	DisableZtlsFallback      bool
 	WithNetworkPolicyOptions *networkpolicy.Options
->>>>>>> c1bef0c7
 }
 
 // DefaultOptions of the cache
