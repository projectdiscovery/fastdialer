package fastdialer

// DefaultResolvers trusted
var DefaultResolvers = []string{
	"1.1.1.1:53",
	"1.0.0.1:53",
	"8.8.8.8:53",
	"8.8.4.4:53",
}

type CacheType uint8

const (
	Memory CacheType = iota
	Disk
)

type DiskDBType uint8

const (
	LevelDB DiskDBType = iota
	Pogreb
)

type Options struct {
<<<<<<< HEAD
	BaseResolvers  []string
	MaxRetries     int
	HostsFile      bool
	ResolversFile  bool
	EnableFallback bool
	Allow          []string
	Deny           []string
	WithTLSData    bool
=======
	BaseResolvers      []string
	MaxRetries         int
	HostsFile          bool
	ResolversFile      bool
	EnableFallback     bool
	Allow              []string
	Deny               []string
	CacheType          CacheType
	CacheMemoryMaxSize int // used by Memory cache type
	DiskDbType         DiskDBType
	WithDialerHistory  bool
	WithCleanup        bool
>>>>>>> bb98b020
}

// DefaultOptions of the cache
var DefaultOptions = Options{
	BaseResolvers: DefaultResolvers,
	MaxRetries:    5,
	HostsFile:     true,
	ResolversFile: true,
	CacheType:     Disk,
}<|MERGE_RESOLUTION|>--- conflicted
+++ resolved
@@ -23,16 +23,6 @@
 )
 
 type Options struct {
-<<<<<<< HEAD
-	BaseResolvers  []string
-	MaxRetries     int
-	HostsFile      bool
-	ResolversFile  bool
-	EnableFallback bool
-	Allow          []string
-	Deny           []string
-	WithTLSData    bool
-=======
 	BaseResolvers      []string
 	MaxRetries         int
 	HostsFile          bool
@@ -45,7 +35,7 @@
 	DiskDbType         DiskDBType
 	WithDialerHistory  bool
 	WithCleanup        bool
->>>>>>> bb98b020
+  WithTLSData    bool
 }
 
 // DefaultOptions of the cache
