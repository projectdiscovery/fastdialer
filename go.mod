module github.com/projectdiscovery/fastdialer

go 1.21
<<<<<<< HEAD

=======
>>>>>>> 092a4cff

require (
	github.com/dimchansky/utfbom v1.1.1
	github.com/pkg/errors v0.9.1
	github.com/projectdiscovery/hmap v0.0.32
	github.com/projectdiscovery/networkpolicy v0.0.6
	github.com/projectdiscovery/retryabledns v1.0.49
	github.com/projectdiscovery/utils v0.0.70
	github.com/refraction-networking/utls v1.5.4
	github.com/stretchr/testify v1.8.4
	github.com/ulule/deepcopier v0.0.0-20200430083143-45decc6639b6
	github.com/zmap/zcrypto v0.0.0-20220803033029-557f3e4940be
	golang.org/x/exp v0.0.0-20221205204356-47842c84f3db
	golang.org/x/net v0.17.0
)

require (
	github.com/akrylysov/pogreb v0.10.1 // indirect
	github.com/andybalholm/brotli v1.0.6 // indirect
	github.com/asaskevich/govalidator v0.0.0-20210307081110-f21760c49a8d // indirect
	github.com/aymerick/douceur v0.2.0 // indirect
	github.com/cloudflare/circl v1.3.3 // indirect
	github.com/davecgh/go-spew v1.1.1 // indirect
	github.com/fsnotify/fsnotify v1.6.0 // indirect
	github.com/gaukas/godicttls v0.0.4 // indirect
	github.com/golang/snappy v0.0.4 // indirect
	github.com/gorilla/css v1.0.0 // indirect
	github.com/klauspost/compress v1.16.7 // indirect
	github.com/microcosm-cc/bluemonday v1.0.25 // indirect
	github.com/miekg/dns v1.1.56 // indirect
	github.com/pmezard/go-difflib v1.0.0 // indirect
	github.com/projectdiscovery/blackrock v0.0.1 // indirect
	github.com/quic-go/quic-go v0.37.4 // indirect
	github.com/saintfish/chardet v0.0.0-20120816061221-3af4cd4741ca // indirect
	github.com/syndtr/goleveldb v1.0.0 // indirect
	github.com/tidwall/btree v1.4.3 // indirect
	github.com/tidwall/buntdb v1.3.0 // indirect
	github.com/tidwall/gjson v1.14.3 // indirect
	github.com/tidwall/grect v0.1.4 // indirect
	github.com/tidwall/match v1.1.1 // indirect
	github.com/tidwall/pretty v1.2.0 // indirect
	github.com/tidwall/rtred v0.1.2 // indirect
	github.com/tidwall/tinyqueue v0.1.1 // indirect
	github.com/weppos/publicsuffix-go v0.15.1-0.20220724114530-e087fba66a37 // indirect
	github.com/yl2chen/cidranger v1.0.2 // indirect
	github.com/zmap/rc2 v0.0.0-20131011165748-24b9757f5521 // indirect
	go.etcd.io/bbolt v1.3.7 // indirect
	go.uber.org/multierr v1.11.0 // indirect
	golang.org/x/crypto v0.17.0 // indirect
	golang.org/x/mod v0.12.0 // indirect
	golang.org/x/sys v0.15.0 // indirect
	golang.org/x/text v0.14.0 // indirect
	golang.org/x/tools v0.13.0 // indirect
	gopkg.in/yaml.v3 v3.0.1 // indirect
)<|MERGE_RESOLUTION|>--- conflicted
+++ resolved
@@ -1,10 +1,6 @@
 module github.com/projectdiscovery/fastdialer
 
 go 1.21
-<<<<<<< HEAD
-
-=======
->>>>>>> 092a4cff
 
 require (
 	github.com/dimchansky/utfbom v1.1.1
